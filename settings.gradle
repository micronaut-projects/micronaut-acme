--- conflicted
+++ resolved
@@ -6,11 +6,7 @@
 }
 
 plugins {
-<<<<<<< HEAD
-    id 'io.micronaut.build.shared.settings' version '5.3.15'
-=======
     id 'io.micronaut.build.shared.settings' version '6.0.1'
->>>>>>> b72f03b1
 }
 
 rootProject.name = "acme-parent"
