pluginManagement {
    repositories {
        gradlePluginPortal()
        mavenCentral()
    }
}

plugins {
<<<<<<< HEAD
    id 'io.micronaut.build.shared.settings' version '5.3.5'
=======
    id 'io.micronaut.build.shared.settings' version '5.3.7'
>>>>>>> 94279562
}

rootProject.name = "acme-parent"

include 'acme-bom'
include "acme"

[
        "hello-world-acme"
].each { name ->
    include name
    def project = findProject(":${name}")
    project.name = "acme-example-${name}"
    project.projectDir = new File(settingsDir, "examples/${name}")
}<|MERGE_RESOLUTION|>--- conflicted
+++ resolved
@@ -6,11 +6,7 @@
 }
 
 plugins {
-<<<<<<< HEAD
-    id 'io.micronaut.build.shared.settings' version '5.3.5'
-=======
-    id 'io.micronaut.build.shared.settings' version '5.3.7'
->>>>>>> 94279562
+    id 'io.micronaut.build.shared.settings' version '5.3.9'
 }
 
 rootProject.name = "acme-parent"
