pluginManagement {
    repositories {
        gradlePluginPortal()
        mavenCentral()
    }
}

plugins {
<<<<<<< HEAD
    id 'io.micronaut.build.shared.settings' version '6.0.2'
=======
    id 'io.micronaut.build.shared.settings' version '6.1.0'
>>>>>>> e77cc723
}

rootProject.name = "acme-parent"

include 'acme-bom'
include "acme"

[
        "hello-world-acme"
].each { name ->
    include name
    def project = findProject(":${name}")
    project.name = "acme-example-${name}"
    project.projectDir = new File(settingsDir, "examples/${name}")
}

dependencyResolutionManagement {
    repositories {
        mavenCentral()
        maven { url "https://s01.oss.sonatype.org/content/repositories/snapshots/" }
    }
}

micronautBuild {
    importMicronautCatalog()
}
<|MERGE_RESOLUTION|>--- conflicted
+++ resolved
@@ -6,11 +6,7 @@
 }
 
 plugins {
-<<<<<<< HEAD
-    id 'io.micronaut.build.shared.settings' version '6.0.2'
-=======
     id 'io.micronaut.build.shared.settings' version '6.1.0'
->>>>>>> e77cc723
 }
 
 rootProject.name = "acme-parent"
