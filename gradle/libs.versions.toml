[versions]
micronaut-docs = '2.0.0'
micronaut = "4.4.0"
micronaut-platform = "4.2.3"
micronaut-test = "4.1.0"

groovy = "4.0.17"
spock = '2.3-groovy-4.0'
netty-http3 = "0.0.23.Final"

<<<<<<< HEAD
managed-acme4j = "3.1.1"
micronaut-serde = "2.8.2"
=======
managed-acme4j = "3.2.1"
micronaut-serde = "2.8.1"
>>>>>>> d6e0dcc4
micronaut-test-resources="2.3.3"
micronaut-validation = "4.4.0"
micronaut-gradle-plugin = "4.3.5"

[libraries]
# Core
micronaut-core = { module = 'io.micronaut:micronaut-core-bom', version.ref = 'micronaut' }

managed-acme4j-client = { module = 'org.shredzone.acme4j:acme4j-client', version.ref = 'managed-acme4j' }

micronaut-serde = { module = 'io.micronaut.serde:micronaut-serde-bom', version.ref = 'micronaut-serde' }
micronaut-test-resources = { module = "io.micronaut.testresources:micronaut-test-resources-bom", version.ref = "micronaut-test-resources" }
micronaut-validation = { module = "io.micronaut.validation:micronaut-validation-bom", version.ref = "micronaut-validation" }

graal = { module = "org.graalvm.nativeimage:svm" }
netty-tcnative-boringssl-static = { module = 'io.netty:netty-tcnative-boringssl-static' }
netty-incubator-codec-http3 = { module = "io.netty.incubator:netty-incubator-codec-http3", version.ref = "netty-http3" }

groovy-json = { module = 'org.apache.groovy:groovy-json' }
groovy-dateutil = { module = 'org.apache.groovy:groovy-dateutil' }
gradle-micronaut = { module = "io.micronaut.gradle:micronaut-gradle-plugin", version.ref = "micronaut-gradle-plugin" }<|MERGE_RESOLUTION|>--- conflicted
+++ resolved
@@ -8,13 +8,8 @@
 spock = '2.3-groovy-4.0'
 netty-http3 = "0.0.23.Final"
 
-<<<<<<< HEAD
-managed-acme4j = "3.1.1"
+managed-acme4j = "3.2.1"
 micronaut-serde = "2.8.2"
-=======
-managed-acme4j = "3.2.1"
-micronaut-serde = "2.8.1"
->>>>>>> d6e0dcc4
 micronaut-test-resources="2.3.3"
 micronaut-validation = "4.4.0"
 micronaut-gradle-plugin = "4.3.5"
