[versions]
micronaut-docs = '2.0.0'
micronaut = "4.6.1"
micronaut-platform = "4.2.3"
micronaut-test = "4.1.0"

groovy = "4.0.17"
spock = '2.3-groovy-4.0'

managed-acme4j = "3.4.0"
micronaut-serde = "2.9.0"
micronaut-test-resources="2.5.4"
<<<<<<< HEAD
micronaut-validation = "4.7.0"
micronaut-gradle-plugin = "4.3.6"
=======
micronaut-validation = "4.5.0"
micronaut-gradle-plugin = "4.4.2"
>>>>>>> 427abc06

[libraries]
# Core
micronaut-core = { module = 'io.micronaut:micronaut-core-bom', version.ref = 'micronaut' }

managed-acme4j-client = { module = 'org.shredzone.acme4j:acme4j-client', version.ref = 'managed-acme4j' }

micronaut-serde = { module = 'io.micronaut.serde:micronaut-serde-bom', version.ref = 'micronaut-serde' }
micronaut-test-resources = { module = "io.micronaut.testresources:micronaut-test-resources-bom", version.ref = "micronaut-test-resources" }
micronaut-validation = { module = "io.micronaut.validation:micronaut-validation-bom", version.ref = "micronaut-validation" }

graal = { module = "org.graalvm.nativeimage:svm" }
netty-tcnative-boringssl-static = { module = 'io.netty:netty-tcnative-boringssl-static' }

groovy-json = { module = 'org.apache.groovy:groovy-json' }
groovy-dateutil = { module = 'org.apache.groovy:groovy-dateutil' }
gradle-micronaut = { module = "io.micronaut.gradle:micronaut-gradle-plugin", version.ref = "micronaut-gradle-plugin" }<|MERGE_RESOLUTION|>--- conflicted
+++ resolved
@@ -1,7 +1,7 @@
 [versions]
 micronaut-docs = '2.0.0'
 micronaut = "4.6.1"
-micronaut-platform = "4.2.3"
+micronaut-platform = "4.5.1"
 micronaut-test = "4.1.0"
 
 groovy = "4.0.17"
@@ -10,13 +10,8 @@
 managed-acme4j = "3.4.0"
 micronaut-serde = "2.9.0"
 micronaut-test-resources="2.5.4"
-<<<<<<< HEAD
 micronaut-validation = "4.7.0"
-micronaut-gradle-plugin = "4.3.6"
-=======
-micronaut-validation = "4.5.0"
 micronaut-gradle-plugin = "4.4.2"
->>>>>>> 427abc06
 
 [libraries]
 # Core
