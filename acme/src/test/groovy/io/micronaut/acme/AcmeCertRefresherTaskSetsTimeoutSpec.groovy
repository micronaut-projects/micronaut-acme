package io.micronaut.acme

import io.micronaut.context.ApplicationContext
import io.micronaut.core.io.socket.SocketUtils
import io.micronaut.http.server.exceptions.ServerStartupException
import io.micronaut.mock.slow.SlowAcmeServer
import io.micronaut.mock.slow.SlowServerConfig
import io.micronaut.runtime.exceptions.ApplicationStartupException
import io.micronaut.runtime.server.EmbeddedServer
import org.shredzone.acme4j.exception.AcmeNetworkException
import org.shredzone.acme4j.util.KeyPairUtils
import org.testcontainers.shaded.org.apache.commons.lang3.exception.ExceptionUtils
import spock.lang.AutoCleanup
import spock.lang.Shared
import spock.lang.Specification

import java.net.http.HttpTimeoutException
import java.security.KeyPair
import java.time.Duration

class AcmeCertRefresherTaskSetsTimeoutSpec extends Specification {

    public static final String EXPECTED_DOMAIN = "localhost"

    @Shared
    @AutoCleanup("deleteDir")
    File certFolder

    @Shared
    String accountKey

    @Shared
    String domainKey

    @Shared
    String acmeServerUrl

    @Shared
    int expectedHttpPort

    @Shared
    int expectedSecurePort

    @Shared
    int expectedAcmePort

    @Shared
    int networkTimeoutInSecs

    def setupSpec() {
        networkTimeoutInSecs = 2

        generateDomainKeypair()
        generateAccountKeypair()
    }

    KeyPair generateDomainKeypair() {
        // Create a new keys to use for the domain
        KeyPair domainKeyPair = KeyPairUtils.createKeyPair(2048)
        StringWriter domainKeyWriter = new StringWriter()
        KeyPairUtils.writeKeyPair(domainKeyPair, domainKeyWriter)
        domainKey = domainKeyWriter.toString()
        domainKeyPair
    }

    KeyPair generateAccountKeypair() {
        // Create a new keys to register the account with
        KeyPair keyPair = KeyPairUtils.createKeyPair(2048)
        StringWriter accountKeyWriter = new StringWriter()
        KeyPairUtils.writeKeyPair(keyPair, accountKeyWriter)
        accountKey = accountKeyWriter.toString()
        keyPair
    }

    Map<String, Object> getConfiguration() {
        certFolder = File.createTempDir()
        [
            "acme.domains"                 : EXPECTED_DOMAIN,
            "micronaut.server.ssl.enabled" : true,
            "micronaut.server.port"        : expectedHttpPort,
            "micronaut.server.dualProtocol": true,
            "micronaut.server.ssl.port"    : expectedSecurePort,
            "micronaut.server.host"        : EXPECTED_DOMAIN,
            "acme.tosAgree"                : true,
            "acme.cert-location"           : certFolder.toString(),
            "acme.domain-key"              : domainKey,
            "acme.account-key"             : accountKey,
            'acme.acme-server'             : acmeServerUrl,
            'acme.enabled'                 : true,
        ] as Map<String, Object>
    }

<<<<<<< HEAD
    @Unroll
    def "validate timeout applied if signup is slow"(SlowServerConfig config, Class exType) {
=======
    def "validate timeout applied if signup is #config"(SlowServerConfig config) {
>>>>>>> c04d56c4
        given: "we have all the ports we could ever need"
        expectedHttpPort = SocketUtils.findAvailableTcpPort()
        expectedSecurePort = SocketUtils.findAvailableTcpPort()
        expectedAcmePort = SocketUtils.findAvailableTcpPort()
        acmeServerUrl = "http://localhost:$expectedAcmePort/acme/dir"

        and: "we have a slow acme server"
        EmbeddedServer mockAcmeServer = ApplicationContext.builder(['micronaut.server.port': expectedAcmePort])
                .environments("test")
                .packages(SlowAcmeServer.getPackage().getName(), AcmeCertRefresherTaskSetsTimeoutSpec.getPackage().getName())
                .run(EmbeddedServer)
        SlowAcmeServer slowAcmeServer = mockAcmeServer.getApplicationContext().getBean(SlowAcmeServer.class)
        slowAcmeServer.setAcmeServerUrl(acmeServerUrl)
        slowAcmeServer.setSlowServerConfig(config)


        when: "we configure network timeouts"
        EmbeddedServer appServer = ApplicationContext.run(EmbeddedServer,
                                                          getConfiguration() << ["acme.timeout": "${networkTimeoutInSecs}s"],
                                                          "test")

        then: "we get network errors b/c of the timeout"
        def ex = thrown(Throwable)

        ex.class == exType

        def ane = ExceptionUtils.getThrowables(ex).find { it instanceof AcmeNetworkException }
        ane?.message == "Network error"

        Throwable rootEx = ExceptionUtils.getRootCause(ex)
        rootEx instanceof HttpTimeoutException
        rootEx.message == "request timed out"

        cleanup:
        appServer?.stop()
        mockAcmeServer?.stop()

        where:
        config                                              | exType
        new ActualSlowServerConfig(slowSignup: true)        | ServerStartupException
        new ActualSlowServerConfig(slowOrdering: true)      | ServerStartupException
        new ActualSlowServerConfig(slowAuthorization: true) | ApplicationStartupException
    }

    class ActualSlowServerConfig implements SlowServerConfig {

        boolean slowSignup
        boolean slowOrdering
        boolean slowAuthorization
        Duration duration = Duration.ofSeconds(networkTimeoutInSecs + 2)

        String toString() {
            "slowSignup: $slowSignup, slowOrdering: $slowOrdering, slowAuthorization: $slowAuthorization, duration: $duration"
        }
    }
}<|MERGE_RESOLUTION|>--- conflicted
+++ resolved
@@ -90,12 +90,7 @@
         ] as Map<String, Object>
     }
 
-<<<<<<< HEAD
-    @Unroll
-    def "validate timeout applied if signup is slow"(SlowServerConfig config, Class exType) {
-=======
-    def "validate timeout applied if signup is #config"(SlowServerConfig config) {
->>>>>>> c04d56c4
+    def "validate timeout applied if signup is #config"(SlowServerConfig config, Class exType) {
         given: "we have all the ports we could ever need"
         expectedHttpPort = SocketUtils.findAvailableTcpPort()
         expectedSecurePort = SocketUtils.findAvailableTcpPort()
