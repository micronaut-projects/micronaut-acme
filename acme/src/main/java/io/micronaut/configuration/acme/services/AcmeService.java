--- conflicted
+++ resolved
@@ -54,13 +54,9 @@
 @Singleton
 public class AcmeService {
 
-    private static final String DOMAIN_CRT = "domain.crt";
     private static final Logger LOG = LoggerFactory.getLogger(AcmeService.class);
-<<<<<<< HEAD
     private static final String DOMAIN_CRT = "domain.crt";
     private static final String DOMAIN_CSR = "domain.csr";
-=======
->>>>>>> dbbf4242
 
     /**
      * Let's Encrypt has different production vs test servers.
